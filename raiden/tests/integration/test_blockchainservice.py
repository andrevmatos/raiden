<<<<<<< HEAD
import itertools
import gevent

=======
>>>>>>> c38a9467
import pytest

from raiden.exceptions import SamePeerAddress
from raiden.transfer import views
<<<<<<< HEAD
from raiden.utils import privatekey_to_address, get_contract_path
from raiden.utils.filters import decode_event
from raiden.utils.solc import compile_files_cwd


@pytest.mark.parametrize('number_of_nodes', [3])
@pytest.mark.parametrize('channels_per_node', [0])
@pytest.mark.parametrize('number_of_tokens', [0])
def test_new_netting_contract(raiden_network, token_amount, settle_timeout):
    # pylint: disable=line-too-long,too-many-statements,too-many-locals
    app0, app1, app2 = raiden_network

    peer0_address = app0.raiden.address
    peer1_address = app1.raiden.address
    peer2_address = app2.raiden.address

    blockchain_service0 = app0.raiden.chain
    registry = app0.raiden.default_registry
    registry_address = app0.raiden.default_registry.address

    humantoken_path = get_contract_path('HumanStandardToken.sol')
    token_address = blockchain_service0.deploy_and_register_token(
        registry,
        contract_name='HumanStandardToken',
        contract_path=humantoken_path,
        constructor_parameters=(token_amount, 'raiden', 2, 'Rd'),
    )

    token0 = blockchain_service0.token(token_address)
    for transfer_to in raiden_network[1:]:
        token0.transfer(
            privatekey_to_address(transfer_to.raiden.privkey),
            token_amount // len(raiden_network),
        )

    manager0 = registry.manager_by_token(token_address)

    # sanity
    assert manager0.channels_addresses() == []
    assert manager0.channels_by_participant(peer0_address) == []
    assert manager0.channels_by_participant(peer1_address) == []
    assert manager0.channels_by_participant(peer2_address) == []

    # create one channel
    netting_address_01 = manager0.new_netting_channel(
        peer1_address,
        settle_timeout,
    )
    exception = RuntimeError("Timeout while waiting for a new channel")
    with gevent.Timeout(seconds=10, exception=exception):
        waiting.wait_for_newchannel(
            app1.raiden,
            registry_address,
            token_address,
            app0.raiden.address,
            app1.raiden.alarm.wait_time,
        )

    # check contract state
    netting_channel_01 = blockchain_service0.netting_channel(netting_address_01)
    assert netting_channel_01.can_transfer() is False

    # check channels
    channel_list = manager0.channels_addresses()
    assert sorted(channel_list[0]) == sorted([peer0_address, peer1_address])

    assert manager0.channels_by_participant(peer0_address) == [netting_address_01]
    assert manager0.channels_by_participant(peer1_address) == [netting_address_01]
    assert manager0.channels_by_participant(peer2_address) == []
    # create a duplicated channel with same participants while previous channel
    #  is still open should throw an exception
    with pytest.raises(Exception):
        manager0.new_netting_channel(
            peer1_address,
            settle_timeout,
        )
    # create other channel
    netting_address_02 = manager0.new_netting_channel(
        peer2_address,
        settle_timeout,
    )

    netting_channel_02 = blockchain_service0.netting_channel(netting_address_02)

    assert netting_channel_02.can_transfer() is False

    channel_list = manager0.channels_addresses()
    expected_channels = [
        sorted([peer0_address, peer1_address]),
        sorted([peer0_address, peer2_address]),
    ]

    for channel in channel_list:
        assert sorted(channel) in expected_channels

    result0 = sorted(manager0.channels_by_participant(peer0_address))
    result1 = sorted([netting_address_01, netting_address_02])
    assert result0 == result1
    assert manager0.channels_by_participant(peer1_address) == [netting_address_01]
    assert manager0.channels_by_participant(peer2_address) == [netting_address_02]

    # deposit without approve should fail
    netting_channel_01.set_total_deposit(100)
    assert netting_channel_01.can_transfer() is False
    assert netting_channel_02.can_transfer() is False
    assert netting_channel_01.detail()['our_balance'] == 0
    assert netting_channel_02.detail()['our_balance'] == 0

    # single-funded channel
    app0.raiden.chain.token(token_address).approve(netting_address_01, 100)
    netting_channel_01.set_total_deposit(100)
    assert netting_channel_01.can_transfer() is True
    assert netting_channel_02.can_transfer() is False

    assert netting_channel_01.detail()['our_balance'] == 100
    assert netting_channel_02.detail()['our_balance'] == 0

    # double-funded channel
    app0.raiden.chain.token(token_address).approve(netting_address_02, 70)
    netting_channel_02.set_total_deposit(70)
    assert netting_channel_01.can_transfer() is True
    assert netting_channel_02.can_transfer() is True

    assert netting_channel_02.detail()['our_balance'] == 70
    assert netting_channel_02.detail()['partner_balance'] == 0

    app2.raiden.chain.token(token_address).approve(netting_address_02, 130)
    app2.raiden.chain.netting_channel(netting_address_02).set_total_deposit(130)
    assert netting_channel_01.can_transfer() is True
    assert netting_channel_02.can_transfer() is True

    assert netting_channel_02.detail()['our_balance'] == 70
    assert netting_channel_02.detail()['partner_balance'] == 130

    wait_until_block(app0.raiden.chain, app0.raiden.chain.block_number() + 2)
    RaidenAPI(app1.raiden).channel_close(registry_address, token_address, app0.raiden.address)

    waiting.wait_for_settle(
        app1.raiden,
        registry_address,
        token_address,
        [netting_address_01],
        app1.raiden.alarm.wait_time,
    )

    with pytest.raises(AddressWithoutCode):
        netting_channel_01.closed()

    with pytest.raises(AddressWithoutCode):
        netting_channel_01.opened()

    # open channel with same peer again
    netting_address_01_reopened = manager0.new_netting_channel(
        peer1_address,
        settle_timeout,
    )
    netting_channel_01_reopened = blockchain_service0.netting_channel(netting_address_01_reopened)

    assert netting_channel_01_reopened.opened() != 0
    assert netting_address_01_reopened in manager0.channels_by_participant(peer0_address)
    assert netting_address_01 not in manager0.channels_by_participant(peer0_address)

    app0.raiden.chain.token(token_address).approve(netting_address_01_reopened, 100)
    netting_channel_01_reopened.set_total_deposit(100)
    assert netting_channel_01_reopened.opened() != 0


@pytest.mark.parametrize('number_of_nodes', [10])
@pytest.mark.parametrize('channels_per_node', [0])
def test_channelmanager_graph_building(
        raiden_network,
        token_addresses,
        settle_timeout):

    token_address = token_addresses[0]

    total_pairs = 0
    pairs = itertools.combinations(raiden_network, 2)
    for app0, app1 in pairs:
        manager = app0.raiden.default_registry.manager_by_token(token_address)
        manager.new_netting_channel(
            app1.raiden.address,
            settle_timeout,
        )
        total_pairs += 1
        assert total_pairs == len(manager.channels_addresses())


@pytest.mark.parametrize('number_of_nodes', [3])
def test_blockchain(
        web3,
        blockchain_rpc_ports,
        private_keys,
):
    # pylint: disable=too-many-locals

    addresses = [
        privatekey_to_address(priv)
        for priv in private_keys
    ]

    privatekey = private_keys[0]
    address = privatekey_to_address(privatekey)
    total_token = 100

    host = '127.0.0.1'
    jsonrpc_client = JSONRPCClient(
        host,
        blockchain_rpc_ports[0],
        privatekey,
        web3=web3,
    )

    humantoken_path = get_contract_path('HumanStandardToken.sol')
    humantoken_contracts = compile_files_cwd([humantoken_path])
    token_proxy = jsonrpc_client.deploy_solidity_contract(
        'HumanStandardToken',
        humantoken_contracts,
        list(),
        (total_token, 'raiden', 2, 'Rd'),
        contract_path=humantoken_path,
    )
    token_proxy = Token(jsonrpc_client, to_canonical_address(token_proxy.contract.address))

    registry_path = get_contract_path('Registry.sol')
    registry_contracts = compile_files_cwd([registry_path])
    registry_proxy = jsonrpc_client.deploy_solidity_contract(
        'Registry',
        registry_contracts,
        list(),
        tuple(),
        contract_path=registry_path,
    )
    registry_proxy = Registry(
        jsonrpc_client,
        to_canonical_address(registry_proxy.contract.address),
    )

    log_list = jsonrpc_client.web3.eth.getLogs(
        {
            'fromBlock': 0,
            'toBlock': 'latest',
            'topics': [],
        },
    )
    assert not log_list

    assert token_proxy.balance_of(address) == total_token
    manager_address = registry_proxy.add_token(
        to_canonical_address(token_proxy.proxy.contract.address),
    )
    assert is_address(manager_address)
    assert len(registry_proxy.token_addresses()) == 1

    log_list = jsonrpc_client.web3.eth.getLogs(
        {
            'fromBlock': 0,
            'toBlock': 'latest',
            'topics': [],
        },
    )
    assert len(log_list) == 1

    channel_manager_address_encoded = registry_proxy.manager_address_by_token(
        token_proxy.proxy.contract.address,
    )
    channel_manager_address = to_canonical_address(channel_manager_address_encoded)

    log = log_list[0]
    event = decode_event(CONTRACT_MANAGER.get_contract_abi(CONTRACT_REGISTRY), log)
    event_args = event['args']

    assert channel_manager_address == to_canonical_address(event_args['channel_manager_address'])
    assert is_same_address(token_proxy.proxy.contract.address, event_args['token_address'])

    channel_manager_proxy = jsonrpc_client.new_contract_proxy(
        CONTRACT_MANAGER.get_contract_abi(CONTRACT_CHANNEL_MANAGER),
        channel_manager_address,
    )
    channel_manager_proxy = ChannelManager(
        jsonrpc_client,
        to_canonical_address(channel_manager_proxy.contract.address),
    )

    channel_address = channel_manager_proxy.new_netting_channel(
        addresses[1],
        10,
    )
    assert is_address(channel_address)

    log_list = jsonrpc_client.web3.eth.getLogs(
        {
            'fromBlock': 0,
            'toBlock': 'latest',
            'topics': [],
        },
    )
    assert len(log_list) == 2
=======
>>>>>>> c38a9467


@pytest.mark.parametrize('number_of_nodes', [1])
@pytest.mark.parametrize('channels_per_node', [0])
def test_channel_with_self(raiden_network, settle_timeout, token_addresses):
    app0, = raiden_network  # pylint: disable=unbalanced-tuple-unpacking

    registry_address = app0.raiden.default_registry.address
    token_address = token_addresses[0]

    current_chanels = views.list_channelstate_for_tokennetwork(
        views.state_from_app(app0),
        registry_address,
        token_address,
    )
    assert not current_chanels

    token_network0 = app0.raiden.default_registry.token_network_by_token(token_address)

    with pytest.raises(SamePeerAddress) as excinfo:
        token_network0.new_netting_channel(
            app0.raiden.address,
            settle_timeout,
        )

    assert 'The other peer must not have the same address as the client.' in str(excinfo.value)<|MERGE_RESOLUTION|>--- conflicted
+++ resolved
@@ -1,314 +1,7 @@
-<<<<<<< HEAD
-import itertools
-import gevent
-
-=======
->>>>>>> c38a9467
 import pytest
 
 from raiden.exceptions import SamePeerAddress
 from raiden.transfer import views
-<<<<<<< HEAD
-from raiden.utils import privatekey_to_address, get_contract_path
-from raiden.utils.filters import decode_event
-from raiden.utils.solc import compile_files_cwd
-
-
-@pytest.mark.parametrize('number_of_nodes', [3])
-@pytest.mark.parametrize('channels_per_node', [0])
-@pytest.mark.parametrize('number_of_tokens', [0])
-def test_new_netting_contract(raiden_network, token_amount, settle_timeout):
-    # pylint: disable=line-too-long,too-many-statements,too-many-locals
-    app0, app1, app2 = raiden_network
-
-    peer0_address = app0.raiden.address
-    peer1_address = app1.raiden.address
-    peer2_address = app2.raiden.address
-
-    blockchain_service0 = app0.raiden.chain
-    registry = app0.raiden.default_registry
-    registry_address = app0.raiden.default_registry.address
-
-    humantoken_path = get_contract_path('HumanStandardToken.sol')
-    token_address = blockchain_service0.deploy_and_register_token(
-        registry,
-        contract_name='HumanStandardToken',
-        contract_path=humantoken_path,
-        constructor_parameters=(token_amount, 'raiden', 2, 'Rd'),
-    )
-
-    token0 = blockchain_service0.token(token_address)
-    for transfer_to in raiden_network[1:]:
-        token0.transfer(
-            privatekey_to_address(transfer_to.raiden.privkey),
-            token_amount // len(raiden_network),
-        )
-
-    manager0 = registry.manager_by_token(token_address)
-
-    # sanity
-    assert manager0.channels_addresses() == []
-    assert manager0.channels_by_participant(peer0_address) == []
-    assert manager0.channels_by_participant(peer1_address) == []
-    assert manager0.channels_by_participant(peer2_address) == []
-
-    # create one channel
-    netting_address_01 = manager0.new_netting_channel(
-        peer1_address,
-        settle_timeout,
-    )
-    exception = RuntimeError("Timeout while waiting for a new channel")
-    with gevent.Timeout(seconds=10, exception=exception):
-        waiting.wait_for_newchannel(
-            app1.raiden,
-            registry_address,
-            token_address,
-            app0.raiden.address,
-            app1.raiden.alarm.wait_time,
-        )
-
-    # check contract state
-    netting_channel_01 = blockchain_service0.netting_channel(netting_address_01)
-    assert netting_channel_01.can_transfer() is False
-
-    # check channels
-    channel_list = manager0.channels_addresses()
-    assert sorted(channel_list[0]) == sorted([peer0_address, peer1_address])
-
-    assert manager0.channels_by_participant(peer0_address) == [netting_address_01]
-    assert manager0.channels_by_participant(peer1_address) == [netting_address_01]
-    assert manager0.channels_by_participant(peer2_address) == []
-    # create a duplicated channel with same participants while previous channel
-    #  is still open should throw an exception
-    with pytest.raises(Exception):
-        manager0.new_netting_channel(
-            peer1_address,
-            settle_timeout,
-        )
-    # create other channel
-    netting_address_02 = manager0.new_netting_channel(
-        peer2_address,
-        settle_timeout,
-    )
-
-    netting_channel_02 = blockchain_service0.netting_channel(netting_address_02)
-
-    assert netting_channel_02.can_transfer() is False
-
-    channel_list = manager0.channels_addresses()
-    expected_channels = [
-        sorted([peer0_address, peer1_address]),
-        sorted([peer0_address, peer2_address]),
-    ]
-
-    for channel in channel_list:
-        assert sorted(channel) in expected_channels
-
-    result0 = sorted(manager0.channels_by_participant(peer0_address))
-    result1 = sorted([netting_address_01, netting_address_02])
-    assert result0 == result1
-    assert manager0.channels_by_participant(peer1_address) == [netting_address_01]
-    assert manager0.channels_by_participant(peer2_address) == [netting_address_02]
-
-    # deposit without approve should fail
-    netting_channel_01.set_total_deposit(100)
-    assert netting_channel_01.can_transfer() is False
-    assert netting_channel_02.can_transfer() is False
-    assert netting_channel_01.detail()['our_balance'] == 0
-    assert netting_channel_02.detail()['our_balance'] == 0
-
-    # single-funded channel
-    app0.raiden.chain.token(token_address).approve(netting_address_01, 100)
-    netting_channel_01.set_total_deposit(100)
-    assert netting_channel_01.can_transfer() is True
-    assert netting_channel_02.can_transfer() is False
-
-    assert netting_channel_01.detail()['our_balance'] == 100
-    assert netting_channel_02.detail()['our_balance'] == 0
-
-    # double-funded channel
-    app0.raiden.chain.token(token_address).approve(netting_address_02, 70)
-    netting_channel_02.set_total_deposit(70)
-    assert netting_channel_01.can_transfer() is True
-    assert netting_channel_02.can_transfer() is True
-
-    assert netting_channel_02.detail()['our_balance'] == 70
-    assert netting_channel_02.detail()['partner_balance'] == 0
-
-    app2.raiden.chain.token(token_address).approve(netting_address_02, 130)
-    app2.raiden.chain.netting_channel(netting_address_02).set_total_deposit(130)
-    assert netting_channel_01.can_transfer() is True
-    assert netting_channel_02.can_transfer() is True
-
-    assert netting_channel_02.detail()['our_balance'] == 70
-    assert netting_channel_02.detail()['partner_balance'] == 130
-
-    wait_until_block(app0.raiden.chain, app0.raiden.chain.block_number() + 2)
-    RaidenAPI(app1.raiden).channel_close(registry_address, token_address, app0.raiden.address)
-
-    waiting.wait_for_settle(
-        app1.raiden,
-        registry_address,
-        token_address,
-        [netting_address_01],
-        app1.raiden.alarm.wait_time,
-    )
-
-    with pytest.raises(AddressWithoutCode):
-        netting_channel_01.closed()
-
-    with pytest.raises(AddressWithoutCode):
-        netting_channel_01.opened()
-
-    # open channel with same peer again
-    netting_address_01_reopened = manager0.new_netting_channel(
-        peer1_address,
-        settle_timeout,
-    )
-    netting_channel_01_reopened = blockchain_service0.netting_channel(netting_address_01_reopened)
-
-    assert netting_channel_01_reopened.opened() != 0
-    assert netting_address_01_reopened in manager0.channels_by_participant(peer0_address)
-    assert netting_address_01 not in manager0.channels_by_participant(peer0_address)
-
-    app0.raiden.chain.token(token_address).approve(netting_address_01_reopened, 100)
-    netting_channel_01_reopened.set_total_deposit(100)
-    assert netting_channel_01_reopened.opened() != 0
-
-
-@pytest.mark.parametrize('number_of_nodes', [10])
-@pytest.mark.parametrize('channels_per_node', [0])
-def test_channelmanager_graph_building(
-        raiden_network,
-        token_addresses,
-        settle_timeout):
-
-    token_address = token_addresses[0]
-
-    total_pairs = 0
-    pairs = itertools.combinations(raiden_network, 2)
-    for app0, app1 in pairs:
-        manager = app0.raiden.default_registry.manager_by_token(token_address)
-        manager.new_netting_channel(
-            app1.raiden.address,
-            settle_timeout,
-        )
-        total_pairs += 1
-        assert total_pairs == len(manager.channels_addresses())
-
-
-@pytest.mark.parametrize('number_of_nodes', [3])
-def test_blockchain(
-        web3,
-        blockchain_rpc_ports,
-        private_keys,
-):
-    # pylint: disable=too-many-locals
-
-    addresses = [
-        privatekey_to_address(priv)
-        for priv in private_keys
-    ]
-
-    privatekey = private_keys[0]
-    address = privatekey_to_address(privatekey)
-    total_token = 100
-
-    host = '127.0.0.1'
-    jsonrpc_client = JSONRPCClient(
-        host,
-        blockchain_rpc_ports[0],
-        privatekey,
-        web3=web3,
-    )
-
-    humantoken_path = get_contract_path('HumanStandardToken.sol')
-    humantoken_contracts = compile_files_cwd([humantoken_path])
-    token_proxy = jsonrpc_client.deploy_solidity_contract(
-        'HumanStandardToken',
-        humantoken_contracts,
-        list(),
-        (total_token, 'raiden', 2, 'Rd'),
-        contract_path=humantoken_path,
-    )
-    token_proxy = Token(jsonrpc_client, to_canonical_address(token_proxy.contract.address))
-
-    registry_path = get_contract_path('Registry.sol')
-    registry_contracts = compile_files_cwd([registry_path])
-    registry_proxy = jsonrpc_client.deploy_solidity_contract(
-        'Registry',
-        registry_contracts,
-        list(),
-        tuple(),
-        contract_path=registry_path,
-    )
-    registry_proxy = Registry(
-        jsonrpc_client,
-        to_canonical_address(registry_proxy.contract.address),
-    )
-
-    log_list = jsonrpc_client.web3.eth.getLogs(
-        {
-            'fromBlock': 0,
-            'toBlock': 'latest',
-            'topics': [],
-        },
-    )
-    assert not log_list
-
-    assert token_proxy.balance_of(address) == total_token
-    manager_address = registry_proxy.add_token(
-        to_canonical_address(token_proxy.proxy.contract.address),
-    )
-    assert is_address(manager_address)
-    assert len(registry_proxy.token_addresses()) == 1
-
-    log_list = jsonrpc_client.web3.eth.getLogs(
-        {
-            'fromBlock': 0,
-            'toBlock': 'latest',
-            'topics': [],
-        },
-    )
-    assert len(log_list) == 1
-
-    channel_manager_address_encoded = registry_proxy.manager_address_by_token(
-        token_proxy.proxy.contract.address,
-    )
-    channel_manager_address = to_canonical_address(channel_manager_address_encoded)
-
-    log = log_list[0]
-    event = decode_event(CONTRACT_MANAGER.get_contract_abi(CONTRACT_REGISTRY), log)
-    event_args = event['args']
-
-    assert channel_manager_address == to_canonical_address(event_args['channel_manager_address'])
-    assert is_same_address(token_proxy.proxy.contract.address, event_args['token_address'])
-
-    channel_manager_proxy = jsonrpc_client.new_contract_proxy(
-        CONTRACT_MANAGER.get_contract_abi(CONTRACT_CHANNEL_MANAGER),
-        channel_manager_address,
-    )
-    channel_manager_proxy = ChannelManager(
-        jsonrpc_client,
-        to_canonical_address(channel_manager_proxy.contract.address),
-    )
-
-    channel_address = channel_manager_proxy.new_netting_channel(
-        addresses[1],
-        10,
-    )
-    assert is_address(channel_address)
-
-    log_list = jsonrpc_client.web3.eth.getLogs(
-        {
-            'fromBlock': 0,
-            'toBlock': 'latest',
-            'topics': [],
-        },
-    )
-    assert len(log_list) == 2
-=======
->>>>>>> c38a9467
 
 
 @pytest.mark.parametrize('number_of_nodes', [1])
