# -*- coding: utf8 -*-
import gevent
from gevent.queue import Queue
from gevent.event import AsyncResult
from ethereum import slogging

from raiden.messages import decode, Ack, BaseError, Secret
from raiden.utils import isaddress, sha3, pex

log = slogging.get_logger(__name__)  # pylint: disable=invalid-name


class RaidenProtocol(object):
    """ Encode the message into a packet and send it.

    Each message received is stored by hash and if it is received twice the
    previous answer is resent.

    Repeat sending messages until an acknowledgment is received or the maximum
    number of retries is hitted.
    """

    try_interval = 1.
    max_tries = 5
    max_message_size = 1200

    def __init__(self, transport, discovery, raiden):
        self.transport = transport
        self.discovery = discovery
        self.raiden = raiden
        self.queued_messages = Queue()
        self.stop_event = AsyncResult()

        self.number_of_tries = dict()  # msg hash: count_tries
        self.sent_acks = dict()  # msghash: Ack

        gevent.spawn(self._send_queued_messages)

    def _send_queued_messages(self):
        timeout = 0.1
        countdown_to_send = self.try_interval / timeout
        countdown = 0

        stop = None
        while stop is None:
            # blocks waiting for data in queue, don't remove data from
            # the queue just now because sending can still fail.
            receiver_address, message = self.queued_messages.peek()

            data = message.encode()
            host_port = self.discovery.get(receiver_address)

            # msghash is removed from the `number_of_tries` once a Ack is
            # received, resend until we receive it or give up
            msghash = sha3(data)
            self.number_of_tries[msghash] = 0

            log.info('SENDING {} > {} : [{}] {}'.format(
                pex(self.raiden.address),
                pex(receiver_address),
                pex(msghash),
                message,
            ))

            # loop should iterate as fast as possible checking for acks
            while msghash in self.number_of_tries:
                if self.number_of_tries[msghash] > self.max_tries:
                    # free send_and_wait...
                    del self.number_of_tries[msghash]

                    # FIXME: there was no connectivity or other network error?
                    # for now just losing the packet but better error handler
                    # needs to be added.
                    log.error('DEACTIVATED MSG resents {} {}'.format(
                        pex(receiver_address),
                        message,
                    ))

                # only send a message again after some time (don't DOS!)
                if countdown == 0:
                    self.number_of_tries[msghash] += 1
                    self.transport.send(self.raiden, host_port, data)
                    countdown = countdown_to_send

                gevent.sleep(timeout)
                countdown -= 1

            # consume last sent message
            self.queued_messages.get()
            stop = self.stop_event.wait(timeout)

    def send(self, receiver_address, message):
        if not isaddress(receiver_address):
            raise ValueError('Invalid address {}'.format(pex(receiver_address)))

        if isinstance(message, (Ack, BaseError)):
            raise ValueError('Do not use send for Ack messages or Errors')

        if len(message.encode()) > self.max_message_size:
            raise ValueError('message size exceeds the maximum {}'.format(self.max_message_size))

        self.queued_messages.put((receiver_address, message))

    def send_and_wait(self, receiver_address, message):
        """Sends a message and wait for the response ack."""
        self.send(receiver_address, message)

        data = message.encode()
        msghash = sha3(data)
        # FIXME: add error handling
        while msghash in self.number_of_tries:
            gevent.sleep(0.1)

    def send_ack(self, receiver_address, message):
        if not isaddress(receiver_address):
            raise ValueError('Invalid address {}'.format(pex(receiver_address)))

        if not isinstance(message, (Ack, BaseError)):
            raise ValueError('Use send_Ack only for Ack messages or Erorrs')

        host_port = self.discovery.get(receiver_address)
        data = message.encode()
        msghash = sha3(data)

        log.info('SENDING ACK {} > {} : [{}] [echo={}] {}'.format(
            pex(self.raiden.address),
            pex(receiver_address),
            pex(msghash),
            pex(message.echo),
            message,
        ))

        self.transport.send(self.raiden, host_port, data)
        self.sent_acks[message.echo] = (receiver_address, message)

    def receive(self, data):
        # ignore large packets
        if len(data) > self.max_message_size:
            log.error('receive packet larger than maximum size', length=len(data))
            return

        msghash = sha3(data)

        # check if we handled this message already, if so repeat Ack
        if msghash in self.sent_acks:
            return self.send_ack(*self.sent_acks[msghash])

        # We ignore the sending endpoint as this can not be known w/ UDP
        message = decode(data)

        if isinstance(message, Ack):
            # we might receive the same Ack more than once
            if message.echo in self.number_of_tries:
                log.info('ACK RECEIVED {} [echo={}]'.format(
                    pex(self.raiden.address),
                    pex(message.echo)
                ))

                del self.number_of_tries[message.echo]
            else:
                log.info('DUPLICATED ACK RECEIVED {} [echo={}]'.format(
                    pex(self.raiden.address),
                    pex(message.echo)
                ))
        else:
<<<<<<< HEAD
            assert isinstance(message, Secret) or message.sender
            self.raiden.on_message(message, msghash)

    def stop(self):
        self.stop_event.set(True)
=======
            # message may not have been decoded
            if message is not None:
                assert isinstance(message, Secret) or message.sender
                self.raiden.on_message(message, msghash)
>>>>>>> 02895b1c
<|MERGE_RESOLUTION|>--- conflicted
+++ resolved
@@ -163,15 +163,10 @@
                     pex(message.echo)
                 ))
         else:
-<<<<<<< HEAD
-            assert isinstance(message, Secret) or message.sender
-            self.raiden.on_message(message, msghash)
-
-    def stop(self):
-        self.stop_event.set(True)
-=======
             # message may not have been decoded
             if message is not None:
                 assert isinstance(message, Secret) or message.sender
                 self.raiden.on_message(message, msghash)
->>>>>>> 02895b1c
+
+    def stop(self):
+        self.stop_event.set(True)